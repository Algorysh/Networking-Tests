--- conflicted
+++ resolved
@@ -28,14 +28,10 @@
 #include <iomanip>
 #include <sstream>
 
-<<<<<<< HEAD
+
 const int TCP_PORT = 8080;
 const int UDP_PORT = 8081;
 const int QUIC_PORT = 8082;
-=======
-const int TCP_PORT = 35002;
-const int UDP_PORT = 35001;
->>>>>>> 19cfbe3c
 const int BUFFER_SIZE = 1024;
 const char* SERVER_IP = "127.0.0.1";
 
