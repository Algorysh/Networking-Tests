#include <iostream>
#include <sys/epoll.h>
#include <sys/socket.h>
#include <netinet/in.h>
#include <arpa/inet.h>
#include <unistd.h>
#include <fcntl.h>
#include <string.h>
#include <vector>
#include <chrono>
#include <atomic>
#include <signal.h>
#include <unordered_map>

const int MAX_EVENTS = 1024;
const int BUFFER_SIZE = 1024;
<<<<<<< HEAD
const int TCP_PORT = 8080;
const int UDP_PORT = 8081;
const int QUIC_PORT = 8082;

// Basic QUIC connection tracking
struct QuicConnection {
    uint32_t connection_id;
    struct sockaddr_in client_addr;
    std::chrono::steady_clock::time_point last_activity;
    bool established;
    
    QuicConnection(uint32_t id, const struct sockaddr_in& addr) 
        : connection_id(id), client_addr(addr), 
          last_activity(std::chrono::steady_clock::now()), established(false) {}
};
=======
const int TCP_PORT = 35002;
const int UDP_PORT = 35001;
>>>>>>> 19cfbe3c

class EpollServer {
private:
    int epoll_fd;
    int tcp_fd;
    int udp_fd;
    int quic_fd;
    struct epoll_event events[MAX_EVENTS];
    std::atomic<int> tcp_connections{0};
    std::atomic<int> udp_packets{0};
    std::atomic<int> quic_connections{0};
    std::unordered_map<uint32_t, QuicConnection> quic_connections_map;

public:
    EpollServer() : epoll_fd(-1), tcp_fd(-1), udp_fd(-1), quic_fd(-1) {}

    ~EpollServer() {
        cleanup();
    }

    bool initialize() {
        // Ignore SIGPIPE to prevent crashes on broken connections
        signal(SIGPIPE, SIG_IGN);
        
        // Create epoll instance
        epoll_fd = epoll_create1(0);
        if (epoll_fd == -1) {
            perror("epoll_create1");
            return false;
        }

        // Setup TCP socket
        if (!setup_tcp_socket()) {
            return false;
        }

        // Setup UDP socket
        if (!setup_udp_socket()) {
            return false;
        }

        // Setup QUIC socket
        if (!setup_quic_socket()) {
            return false;
        }

        return true;
    }

    bool setup_tcp_socket() {
        tcp_fd = socket(AF_INET, SOCK_STREAM, 0);
        if (tcp_fd == -1) {
            perror("TCP socket");
            return false;
        }

        // Set socket to non-blocking
        int flags = fcntl(tcp_fd, F_GETFL, 0);
        fcntl(tcp_fd, F_SETFL, flags | O_NONBLOCK);

        // Set SO_REUSEADDR
        int opt = 1;
        setsockopt(tcp_fd, SOL_SOCKET, SO_REUSEADDR, &opt, sizeof(opt));

        struct sockaddr_in addr;
        memset(&addr, 0, sizeof(addr));
        addr.sin_family = AF_INET;
        addr.sin_addr.s_addr = INADDR_ANY;
        addr.sin_port = htons(TCP_PORT);

        if (bind(tcp_fd, (struct sockaddr*)&addr, sizeof(addr)) == -1) {
            perror("TCP bind");
            return false;
        }

        if (listen(tcp_fd, SOMAXCONN) == -1) {
            perror("TCP listen");
            return false;
        }

        // Add to epoll
        struct epoll_event ev;
        ev.events = EPOLLIN;
        ev.data.fd = tcp_fd;
        if (epoll_ctl(epoll_fd, EPOLL_CTL_ADD, tcp_fd, &ev) == -1) {
            perror("epoll_ctl TCP");
            return false;
        }

        std::cout << "TCP server listening on port " << TCP_PORT << std::endl;
        return true;
    }

    bool setup_udp_socket() {
        udp_fd = socket(AF_INET, SOCK_DGRAM, 0);
        if (udp_fd == -1) {
            perror("UDP socket");
            return false;
        }

        // Set socket to non-blocking
        int flags = fcntl(udp_fd, F_GETFL, 0);
        fcntl(udp_fd, F_SETFL, flags | O_NONBLOCK);

        // Set SO_REUSEADDR for UDP as well
        int opt = 1;
        setsockopt(udp_fd, SOL_SOCKET, SO_REUSEADDR, &opt, sizeof(opt));

        // Increase socket buffer sizes for better UDP performance
        int buf_size = 1024 * 1024;  // 1MB buffer
        setsockopt(udp_fd, SOL_SOCKET, SO_RCVBUF, &buf_size, sizeof(buf_size));
        setsockopt(udp_fd, SOL_SOCKET, SO_SNDBUF, &buf_size, sizeof(buf_size));

        struct sockaddr_in addr;
        memset(&addr, 0, sizeof(addr));
        addr.sin_family = AF_INET;
        addr.sin_addr.s_addr = INADDR_ANY;
        addr.sin_port = htons(UDP_PORT);

        if (bind(udp_fd, (struct sockaddr*)&addr, sizeof(addr)) == -1) {
            perror("UDP bind");
            return false;
        }

        // Add to epoll
        struct epoll_event ev;
        ev.events = EPOLLIN;
        ev.data.fd = udp_fd;
        if (epoll_ctl(epoll_fd, EPOLL_CTL_ADD, udp_fd, &ev) == -1) {
            perror("epoll_ctl UDP");
            return false;
        }

        std::cout << "UDP server listening on port " << UDP_PORT << std::endl;
        return true;
    }

    bool setup_quic_socket() {
        quic_fd = socket(AF_INET, SOCK_DGRAM, 0);
        if (quic_fd == -1) {
            perror("QUIC socket");
            return false;
        }

        // Set socket to non-blocking
        int flags = fcntl(quic_fd, F_GETFL, 0);
        fcntl(quic_fd, F_SETFL, flags | O_NONBLOCK);

        // Set SO_REUSEADDR
        int opt = 1;
        setsockopt(quic_fd, SOL_SOCKET, SO_REUSEADDR, &opt, sizeof(opt));

        // Increase socket buffer sizes for better QUIC performance
        int buf_size = 1024 * 1024;  // 1MB buffer
        setsockopt(quic_fd, SOL_SOCKET, SO_RCVBUF, &buf_size, sizeof(buf_size));
        setsockopt(quic_fd, SOL_SOCKET, SO_SNDBUF, &buf_size, sizeof(buf_size));

        struct sockaddr_in addr;
        memset(&addr, 0, sizeof(addr));
        addr.sin_family = AF_INET;
        addr.sin_addr.s_addr = INADDR_ANY;
        addr.sin_port = htons(QUIC_PORT);

        if (bind(quic_fd, (struct sockaddr*)&addr, sizeof(addr)) == -1) {
            perror("QUIC bind");
            return false;
        }

        // Add to epoll
        struct epoll_event ev;
        ev.events = EPOLLIN;
        ev.data.fd = quic_fd;
        if (epoll_ctl(epoll_fd, EPOLL_CTL_ADD, quic_fd, &ev) == -1) {
            perror("epoll_ctl QUIC");
            return false;
        }

        std::cout << "QUIC server listening on port " << QUIC_PORT << std::endl;
        return true;
    }

    void run() {
        std::cout << "Server started. Press Ctrl+C to stop." << std::endl;
        
        while (true) {
            int nfds = epoll_wait(epoll_fd, events, MAX_EVENTS, -1);
            if (nfds == -1) {
                if (errno == EINTR) continue;  // Interrupted by signal, continue
                perror("epoll_wait");
                break;
            }

            for (int i = 0; i < nfds; i++) {
                if (events[i].data.fd == tcp_fd) {
                    handle_tcp_connection();
                } else if (events[i].data.fd == udp_fd) {
                    handle_udp_packet();
                } else if (events[i].data.fd == quic_fd) {
                    handle_quic_connection();
                } else {
                    // Check for errors or hangup
                    if (events[i].events & (EPOLLERR | EPOLLHUP)) {
                        close_client(events[i].data.fd);
                    } else {
                        handle_tcp_client(events[i].data.fd);
                    }
                }
            }
        }
    }

private:
    void handle_tcp_connection() {
        struct sockaddr_in client_addr;
        socklen_t client_len = sizeof(client_addr);
        
        // Accept multiple connections in one go
        while (true) {
            int client_fd = accept(tcp_fd, (struct sockaddr*)&client_addr, &client_len);
            if (client_fd == -1) {
                if (errno == EAGAIN || errno == EWOULDBLOCK) {
                    break;  // No more pending connections
                }
                if (errno == EMFILE || errno == ENFILE) {
                    std::cerr << "Too many open files - rejecting connection" << std::endl;
                    break;
                }
                perror("accept");
                break;
            }

            tcp_connections++;
            if (tcp_connections % 100 == 0) {
                std::cout << "TCP connections: " << tcp_connections << std::endl;
            }

            // Set client socket to non-blocking
            int flags = fcntl(client_fd, F_GETFL, 0);
            fcntl(client_fd, F_SETFL, flags | O_NONBLOCK);

            // Add client to epoll with error detection
            struct epoll_event ev;
            ev.events = EPOLLIN | EPOLLET | EPOLLRDHUP;
            ev.data.fd = client_fd;
            if (epoll_ctl(epoll_fd, EPOLL_CTL_ADD, client_fd, &ev) == -1) {
                perror("epoll_ctl client");
                close(client_fd);
                continue;
            }
        }
    }

    void handle_tcp_client(int client_fd) {
        char buffer[BUFFER_SIZE];
        ssize_t bytes_read;

        while ((bytes_read = read(client_fd, buffer, sizeof(buffer))) > 0) {
            // Echo back the data
            ssize_t bytes_written = 0;
            ssize_t total_written = 0;
            
            while (total_written < bytes_read) {
                bytes_written = write(client_fd, buffer + total_written, bytes_read - total_written);
                if (bytes_written == -1) {
                    if (errno == EAGAIN || errno == EWOULDBLOCK) {
                        break;
                    }
                    if (errno == EPIPE) {
                        // Client disconnected
                        close_client(client_fd);
                        return;
                    }
                    perror("write");
                    close_client(client_fd);
                    return;
                }
                total_written += bytes_written;
            }
        }

        if (bytes_read == 0) {
            // Client closed connection
            close_client(client_fd);
        } else if (bytes_read == -1) {
            if (errno != EAGAIN && errno != EWOULDBLOCK) {
                close_client(client_fd);
            }
        }
    }

    void handle_udp_packet() {
        char buffer[BUFFER_SIZE];
        struct sockaddr_in client_addr;
        socklen_t client_len = sizeof(client_addr);

        // Process multiple packets in one go to handle high load
        while (true) {
            memset(&client_addr, 0, sizeof(client_addr));
            client_len = sizeof(client_addr);
            
            ssize_t bytes_read = recvfrom(udp_fd, buffer, sizeof(buffer), 0, 
                                         (struct sockaddr*)&client_addr, &client_len);
            if (bytes_read > 0) {
                // Echo back the data
                ssize_t bytes_sent = sendto(udp_fd, buffer, bytes_read, 0, 
                                          (struct sockaddr*)&client_addr, client_len);
                if (bytes_sent == -1) {
                    perror("UDP sendto");
                } else {
                    udp_packets++;
                    if (udp_packets % 1000 == 0) {
                        std::cout << "UDP packets processed: " << udp_packets << std::endl;
                    }
                }
            } else if (bytes_read == -1 && (errno == EAGAIN || errno == EWOULDBLOCK)) {
                // No more packets to read
                break;
            } else if (bytes_read == -1) {
                perror("UDP recvfrom");
                break;
            }
        }
    }

    void handle_quic_connection() {
        char buffer[BUFFER_SIZE];
        struct sockaddr_in client_addr;
        socklen_t client_len = sizeof(client_addr);
        
        while (true) {
            ssize_t bytes_received = recvfrom(quic_fd, buffer, BUFFER_SIZE - 1, 0,
                                            (struct sockaddr*)&client_addr, &client_len);
            if (bytes_received == -1) {
                if (errno == EAGAIN || errno == EWOULDBLOCK) {
                    break;  // No more data
                }
                perror("QUIC recvfrom");
                break;
            }
            
            if (bytes_received > 0) {
                buffer[bytes_received] = '\0';
                
                // Basic QUIC packet handling - extract connection ID from first 4 bytes
                uint32_t connection_id = 0;
                if (bytes_received >= 4) {
                    memcpy(&connection_id, buffer, sizeof(uint32_t));
                    connection_id = ntohl(connection_id);
                }
                
                // Track or update connection
                auto it = quic_connections_map.find(connection_id);
                if (it == quic_connections_map.end()) {
                    // New connection
                    quic_connections_map.emplace(connection_id, QuicConnection(connection_id, client_addr));
                    quic_connections++;
                    if (quic_connections % 100 == 0) {
                        std::cout << "QUIC connections: " << quic_connections << std::endl;
                    }
                } else {
                    // Update existing connection
                    it->second.last_activity = std::chrono::steady_clock::now();
                }
                
                // Echo response with QUIC header
                char response[BUFFER_SIZE];
                memcpy(response, &connection_id, sizeof(uint32_t));
                memcpy(response + sizeof(uint32_t), "QUIC Echo: ", 11);
                memcpy(response + sizeof(uint32_t) + 11, buffer + sizeof(uint32_t), 
                       std::min((size_t)(bytes_received - sizeof(uint32_t)), 
                               (size_t)(BUFFER_SIZE - sizeof(uint32_t) - 11)));
                
                ssize_t response_size = sizeof(uint32_t) + 11 + (bytes_received - sizeof(uint32_t));
                sendto(quic_fd, response, response_size, 0,
                       (struct sockaddr*)&client_addr, client_len);
            }
        }
    }

    void close_client(int client_fd) {
        epoll_ctl(epoll_fd, EPOLL_CTL_DEL, client_fd, nullptr);
        close(client_fd);
        tcp_connections--;
    }

    void cleanup() {
        if (tcp_fd != -1) close(tcp_fd);
        if (udp_fd != -1) close(udp_fd);
        if (quic_fd != -1) close(quic_fd);
        if (epoll_fd != -1) close(epoll_fd);
    }
};

int main() {
    EpollServer server;
    
    if (!server.initialize()) {
        std::cerr << "Failed to initialize server" << std::endl;
        return 1;
    }

    server.run();
    return 0;
} <|MERGE_RESOLUTION|>--- conflicted
+++ resolved
@@ -14,7 +14,6 @@
 
 const int MAX_EVENTS = 1024;
 const int BUFFER_SIZE = 1024;
-<<<<<<< HEAD
 const int TCP_PORT = 8080;
 const int UDP_PORT = 8081;
 const int QUIC_PORT = 8082;
@@ -30,10 +29,6 @@
         : connection_id(id), client_addr(addr), 
           last_activity(std::chrono::steady_clock::now()), established(false) {}
 };
-=======
-const int TCP_PORT = 35002;
-const int UDP_PORT = 35001;
->>>>>>> 19cfbe3c
 
 class EpollServer {
 private:
